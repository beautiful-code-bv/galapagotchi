/*
 * Copyright (c) 2020. Beautiful Code BV, Rotterdam, Netherlands
 * Licensed under GNU GENERAL PUBLIC LICENSE Version 3.
 */

use wasm_bindgen::prelude::*;

#[wasm_bindgen]
#[repr(u8)]
#[derive(Clone, Copy, Debug, PartialEq, Eq, PartialOrd)]
pub enum Stage {
    Growing,
    Shaping,
    Slack,
    Pretensing,
    Pretenst,
}

#[wasm_bindgen]
#[repr(u8)]
#[derive(Clone, Copy, Debug, PartialEq, Eq)]
pub enum SurfaceCharacter {
    Frozen,
    Sticky,
    Bouncy,
}

#[wasm_bindgen]
#[repr(u8)]
#[derive(Clone, Copy, Debug, Hash, PartialEq, Eq)]
pub enum WorldFeature {
    Gravity,
    Antigravity,
    ShapingDrag,
    Drag,
    ShapingPretenstFactor,
    PretenstFactor,
    IterationsPerFrame,
    IntervalCountdown,
    PretensingCountdown,
    PushOverPull,
    VisualStrain,
}

#[wasm_bindgen]
pub fn default_world_feature(fabric_feature: WorldFeature) -> f32 {
    match fabric_feature {
        WorldFeature::Gravity => 0.0000001_f32,
        WorldFeature::Antigravity => 0.001_f32,
        WorldFeature::ShapingDrag => 0.01_f32,
        WorldFeature::Drag => 0.0001_f32,
        WorldFeature::ShapingPretenstFactor => 0.3_f32,
        WorldFeature::PretenstFactor => 0.03_f32,
        WorldFeature::IterationsPerFrame => 50_f32,
        WorldFeature::IntervalCountdown => 5000_f32,
        WorldFeature::PretensingCountdown => 30000_f32,
        WorldFeature::VisualStrain => 1_f32,
        WorldFeature::PushOverPull => 1_f32,
    }
}

#[wasm_bindgen]
<<<<<<< HEAD
#[repr(u8)]
#[derive(Clone, Copy, Debug, Hash, PartialEq, Eq)]
pub enum IntervalRole {
    PhiPush,
    RootPush,
    PhiTriangle,
    Twist,
    InterTwist,
    Ring,
    Cross,
    BowMid,
    BowEnd,
    FaceConnector,
    FaceDistancer,
    FaceAnchor,
    RibbonPush,
    RibbonShort,
    RibbonLong,
    RibbonHanger,
    SpherePush,
    SpherePull,
}

#[wasm_bindgen]
=======
>>>>>>> 1629f27e
extern "C" {
    // Use `js_namespace` here to bind `console.log(..)` instead of just
    // `log(..)`
    #[wasm_bindgen(js_namespace = console)]
    pub fn log(s: &str);

    // The `console.log` is quite polymorphic, so we can bind it with multiple
    // signatures. Note that we need to use `js_name` to ensure we always call
    // `log` in JS.
    #[wasm_bindgen(js_namespace = console, js_name = log)]
    pub fn log_f32(s: &str, a: f32);

    // The `console.log` is quite polymorphic, so we can bind it with multiple
    // signatures. Note that we need to use `js_name` to ensure we always call
    // `log` in JS.
    #[wasm_bindgen(js_namespace = console, js_name = log)]
    pub fn log_u32(s: &str, a: u32);
}<|MERGE_RESOLUTION|>--- conflicted
+++ resolved
@@ -60,33 +60,6 @@
 }
 
 #[wasm_bindgen]
-<<<<<<< HEAD
-#[repr(u8)]
-#[derive(Clone, Copy, Debug, Hash, PartialEq, Eq)]
-pub enum IntervalRole {
-    PhiPush,
-    RootPush,
-    PhiTriangle,
-    Twist,
-    InterTwist,
-    Ring,
-    Cross,
-    BowMid,
-    BowEnd,
-    FaceConnector,
-    FaceDistancer,
-    FaceAnchor,
-    RibbonPush,
-    RibbonShort,
-    RibbonLong,
-    RibbonHanger,
-    SpherePush,
-    SpherePull,
-}
-
-#[wasm_bindgen]
-=======
->>>>>>> 1629f27e
 extern "C" {
     // Use `js_namespace` here to bind `console.log(..)` instead of just
     // `log(..)`
