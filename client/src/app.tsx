--- conflicted
+++ resolved
@@ -111,17 +111,6 @@
         super(props);
         this.physics = new Physics(props.storage);
         this.islandState = new BehaviorSubject<boolean>(false);
-<<<<<<< HEAD
-        const gotchiFactory = {
-            createGotchiAt: (location: Vector3, jointCountMax: number, genome: Genome): Promise<Gotchi> => {
-                return this.props.createFabricInstance().then(fabricExports => {
-                    this.physics.applyToFabric(fabricExports);
-                    const fabric = new Fabric(fabricExports, jointCountMax);
-                    fabric.createSeed(location.x, location.z);
-                    return new Gotchi(fabric, genome);
-                });
-            },
-=======
         const createGotchiAt = (location: Vector3, jointCountMax: number, genome: Genome): Promise<Gotchi> => {
             return this.props.createFabricInstance(this.fabricCount++).then(fabricExports => {
                 this.physics.applyToFabric(fabricExports);
@@ -129,7 +118,6 @@
                 fabric.createSeed(location.x, location.z);
                 return new Gotchi(fabric, genome);
             });
->>>>>>> 0c736fa3
         };
         this.state = {
             infoPanel: true,
