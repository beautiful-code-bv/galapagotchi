--- conflicted
+++ resolved
@@ -44,11 +44,7 @@
         for (let hit = 0; hit < mutations; hit++) {
             const geneNumber = Math.floor(Math.random() * directionGene.length);
             directionGene[geneNumber] = Math.random();
-<<<<<<< HEAD
-            console.log(`G[${direction}][${geneNumber}] = ${directionGene[geneNumber]}`);
-=======
-            // console.log(`G[${direction}][${geneNumber}] = ${directionGene[geneNumber]}`)
->>>>>>> 0c736fa3
+            // console.log(`G[${direction}][${geneNumber}] = ${directionGene[geneNumber]}`);
         }
         return new Genome({master: this.data.master, gene: geneClone});
     }
