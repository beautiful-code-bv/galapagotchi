--- conflicted
+++ resolved
@@ -20,19 +20,7 @@
 
 const ActionFrame = (props: IContainerProps) => <div className="action-frame">{props.children}</div>
 
-<<<<<<< HEAD
-interface IActionPanelProps {
-    children: Array<JSX.Element | undefined> | JSX.Element
-}
-
-const ActionPanel = (props: IActionPanelProps) => (
-    <div className="action-panel">
-        {props.children}
-    </div>
-)
-=======
 const Message = (props: IContainerProps) => <p>{props.children}</p>
->>>>>>> be6f252c
 
 export class ActionsPanel extends React.Component<IActionsPanelProps, object> {
     private subs: Subscription[] = []
@@ -231,23 +219,10 @@
 
     private buttons(prompt: string, commands: Command[]): JSX.Element {
         return (
-<<<<<<< HEAD
-            <ActionPanel>
-                <p>
-                    This one can be your new home!
-                </p>
-                {!spot.canBeNewHexalot ? undefined : (
-                    <p>
-                        <Clicky props={this.props} command={Command.CLAIM_GOTCH}/>
-                    </p>
-                )}
-            </ActionPanel>
-=======
             <ButtonToolbar>
                 <span className="action-prompt">{prompt}:</span>
                 <ButtonGroup>{commands.map(command => this.commandButton(command))}</ButtonGroup>
             </ButtonToolbar>
->>>>>>> be6f252c
         )
     }
 
