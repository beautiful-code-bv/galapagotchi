import * as React from "react"
import * as R3 from "react-three"
import {BehaviorSubject} from "rxjs/BehaviorSubject"
import {Subscription} from "rxjs/Subscription"
import {Mesh, PerspectiveCamera, Vector3} from "three"

import {NORMAL_TICKS} from "../body/fabric"
import {IslandState} from "../island/island-state"

import {EvolutionComponent} from "./evolution-component"
import {IslandComponent} from "./island-component"
import {JourneyComponent} from "./journey-component"
import {GOTCHI, GOTCHI_ARROW} from "./materials"
import {Orbit, OrbitDistance} from "./orbit"
import {MeshKey, SpotSelector} from "./spot-selector"

export const HIGH_ALTITUDE = 1000

interface IGotchiViewProps {
    perspectiveCamera: PerspectiveCamera
    width: number
    height: number
    left: number
    top: number
    islandState: IslandState
    orbitDistance: BehaviorSubject<OrbitDistance>
}

interface IGotchiViewState {
    orbitDistance: OrbitDistance
}

export class GotchiView extends React.Component<IGotchiViewProps, IGotchiViewState> {
    private subs: Subscription[] = []
    private orbit: Orbit
    private spotSelector: SpotSelector
    private animating = true
    private target?: Vector3

    constructor(props: IGotchiViewProps) {
        super(props)
        this.props.perspectiveCamera.position.addVectors(props.islandState.island.midpoint, new Vector3(0, HIGH_ALTITUDE / 2, 0))
        const orbitDistance = this.props.orbitDistance.getValue()
        this.state = {orbitDistance}
        this.spotSelector = new SpotSelector(
            this.props.perspectiveCamera,
            this.props.islandState.island,
            this.props.width,
            this.props.height,
        )
    }

    public componentDidUpdate(prevProps: Readonly<IGotchiViewProps>, prevState: Readonly<IGotchiViewState>, snapshot: object): void {
        if (prevProps.width !== this.props.width || prevProps.height !== this.props.height) {
            this.props.perspectiveCamera.aspect = this.props.width / this.props.height
            this.props.perspectiveCamera.updateProjectionMatrix()
            this.spotSelector.setSize(this.props.width, this.props.height)
        }
    }

    public componentDidMount(): void {
        const element: Element | undefined = document.getElementById("gotchi-view") || undefined
        if (element) {
            this.target = this.props.islandState.island.midpoint
            this.orbit = new Orbit(element, this.props.perspectiveCamera, this.props.orbitDistance, this.target)
            this.animate()
            this.subs.push(this.props.orbitDistance.subscribe(orbitDistance => this.setState({orbitDistance})))
        }
    }

    public componentWillReceiveProps(nextProps: Readonly<IGotchiViewProps>, nextContext: object): void {
        const selectedSpot = nextProps.islandState.selectedSpot
        if (selectedSpot) {
            this.target = selectedSpot.center
        } else {
            this.target = nextProps.islandState.island.midpoint
        }
    }

    public componentWillUnmount(): void {
        this.animating = false
        this.subs.forEach(s => s.unsubscribe())
    }

    public render(): JSX.Element {
        const islandState = this.props.islandState
        const evolution = islandState.evolution
        const gotchi = islandState.gotchi
        const journey = islandState.journey
        return (
            <div id="gotchi-view" onMouseDownCapture={(event: React.MouseEvent<HTMLDivElement>) => {
                const spot = this.spotSelector.getSpot(MeshKey.SPOTS_KEY, event)
                if (spot) {
                    this.props.islandState.stateAfterClick(spot).dispatch()
                }
            }}>
                <R3.Renderer width={this.props.width} height={this.props.height}>
                    <R3.Scene width={this.props.width} height={this.props.height} camera={this.props.perspectiveCamera}>
                        <IslandComponent
                            islandState={this.props.islandState}
                            setMesh={(key: MeshKey, node: Mesh) => this.spotSelector.setMesh(key, node)}
                        />
                        {!evolution ? undefined : (
                            <EvolutionComponent evolution={evolution}/>)
                        }
                        {!gotchi ? undefined : (
                            <R3.Object3D key="Gotchi">
                                <R3.LineSegments
                                    key="Vectors"
                                    geometry={gotchi.fabric.pointerGeometryFor(gotchi.fabric.currentDirection)}
                                    material={GOTCHI_ARROW}
                                />
                                <R3.Mesh
                                    geometry={gotchi.fabric.facesGeometry}
                                    material={GOTCHI}
                                />
                            </R3.Object3D>
                        )}
<<<<<<< HEAD
                        <R3.LineSegments
                            key="Pointer"
                            geometry={this.pointerGeometry}
                            material={USER_POINTER_MATERIAL}
                        />
                        {!this.props.journey ? undefined : (
                            <JourneyComponent journey={this.props.journey}/>
=======
                        {!journey ? null : (
                            <JourneyComponent journey={journey}/>
>>>>>>> be6f252c
                        )}
                    </R3.Scene>
                </R3.Renderer>
            </div>
        )
    }

<<<<<<< HEAD
    // ==========================

    private get onMouseDownCapture(): (event: React.MouseEvent<HTMLDivElement>) => void {
        return (event: React.MouseEvent<HTMLDivElement>) => {
            if (this.props.evolution || this.props.gotchi) {
                return
            }
            if (event.button === 2) {
                this.props.selectedSpot.next(undefined)
                this.props.island.setIslandState(false, undefined)
            } else {
                const spot = this.spotSelector.getSpot(MeshKey.SPOTS_KEY, event)
                // todo: during island building we need this:
                // if (spot && (spot.centerOfHexalot || spot.canBeNewHexalot || spot.free)) {
                if (spot && spot.centerOfHexalot) {
                    this.props.selectedSpot.next(spot)
                }
            }
        }
    }

    // private get pointerGeometry(): Geometry | undefined {
    //     this.perspectiveCamera.updateProjectionMatrix();
    //     const upDown = this.state.orbitState === OrbitState.CRUISE ? -1 : 1;
    //     const userCoords = (x: number): Vector3 => {
    //         return new Vector3(x * 0.4 * upDown, -0.7 * upDown, -0.1 * upDown)
    //             .unproject(this.perspectiveCamera);
    //     };
    //     const geometry = new Geometry();
    //     const spot = this.props.selectedSpot.getValue();
    //     const action = this.props.evolution || this.props.gotchi;
    //     if (spot && this.orbit && !this.orbit.changing && !action) {
    //         const target = spot.centerOfHexalot ? new Vector3(0, HUNG_ALTITUDE, 0).add(spot.center) : spot.center;
    //         geometry.vertices = [userCoords(0), target, userCoords(-1), target, userCoords(1), target];
    //     }
    //     return geometry;
    // }

    private get pointerGeometry(): Geometry | undefined {
        const geometry = new Geometry()
        const spot = this.props.selectedSpot.getValue()
        const action = this.props.evolution || this.props.gotchi
        if (spot && this.orbit && !action) {
            const target = spot.centerOfHexalot ? new Vector3(0, HUNG_ALTITUDE, 0).add(spot.center) : spot.center
            geometry.vertices = [target, new Vector3().addVectors(target, SUN_POSITION)]
        }
        return geometry
    }
=======
    // =================================================================================================================
>>>>>>> be6f252c

    private animate(): void {
        const step = () => {
            setTimeout(
                () => {
                    const evolution = this.props.islandState.evolution
                    if (evolution) {
                        evolution.iterate()
                        this.target = evolution.midpoint
                    }
                    const gotchi = this.props.islandState.gotchi
                    if (gotchi) {
                        gotchi.iterate(NORMAL_TICKS)
                        this.target = gotchi.midpoint
                    }
                    if (this.target) {
                        this.orbit.moveTargetTowards(this.target)
                    }
                    if (this.animating) {
                        this.orbit.update()
                        this.forceUpdate()
                        requestAnimationFrame(step)
                    }
                },
                10,
            )
        }
        requestAnimationFrame(step)
    }
}
<|MERGE_RESOLUTION|>--- conflicted
+++ resolved
@@ -116,18 +116,8 @@
                                 />
                             </R3.Object3D>
                         )}
-<<<<<<< HEAD
-                        <R3.LineSegments
-                            key="Pointer"
-                            geometry={this.pointerGeometry}
-                            material={USER_POINTER_MATERIAL}
-                        />
-                        {!this.props.journey ? undefined : (
-                            <JourneyComponent journey={this.props.journey}/>
-=======
-                        {!journey ? null : (
+                        {!journey ? undefined : (
                             <JourneyComponent journey={journey}/>
->>>>>>> be6f252c
                         )}
                     </R3.Scene>
                 </R3.Renderer>
@@ -135,58 +125,7 @@
         )
     }
 
-<<<<<<< HEAD
-    // ==========================
-
-    private get onMouseDownCapture(): (event: React.MouseEvent<HTMLDivElement>) => void {
-        return (event: React.MouseEvent<HTMLDivElement>) => {
-            if (this.props.evolution || this.props.gotchi) {
-                return
-            }
-            if (event.button === 2) {
-                this.props.selectedSpot.next(undefined)
-                this.props.island.setIslandState(false, undefined)
-            } else {
-                const spot = this.spotSelector.getSpot(MeshKey.SPOTS_KEY, event)
-                // todo: during island building we need this:
-                // if (spot && (spot.centerOfHexalot || spot.canBeNewHexalot || spot.free)) {
-                if (spot && spot.centerOfHexalot) {
-                    this.props.selectedSpot.next(spot)
-                }
-            }
-        }
-    }
-
-    // private get pointerGeometry(): Geometry | undefined {
-    //     this.perspectiveCamera.updateProjectionMatrix();
-    //     const upDown = this.state.orbitState === OrbitState.CRUISE ? -1 : 1;
-    //     const userCoords = (x: number): Vector3 => {
-    //         return new Vector3(x * 0.4 * upDown, -0.7 * upDown, -0.1 * upDown)
-    //             .unproject(this.perspectiveCamera);
-    //     };
-    //     const geometry = new Geometry();
-    //     const spot = this.props.selectedSpot.getValue();
-    //     const action = this.props.evolution || this.props.gotchi;
-    //     if (spot && this.orbit && !this.orbit.changing && !action) {
-    //         const target = spot.centerOfHexalot ? new Vector3(0, HUNG_ALTITUDE, 0).add(spot.center) : spot.center;
-    //         geometry.vertices = [userCoords(0), target, userCoords(-1), target, userCoords(1), target];
-    //     }
-    //     return geometry;
-    // }
-
-    private get pointerGeometry(): Geometry | undefined {
-        const geometry = new Geometry()
-        const spot = this.props.selectedSpot.getValue()
-        const action = this.props.evolution || this.props.gotchi
-        if (spot && this.orbit && !action) {
-            const target = spot.centerOfHexalot ? new Vector3(0, HUNG_ALTITUDE, 0).add(spot.center) : spot.center
-            geometry.vertices = [target, new Vector3().addVectors(target, SUN_POSITION)]
-        }
-        return geometry
-    }
-=======
     // =================================================================================================================
->>>>>>> be6f252c
 
     private animate(): void {
         const step = () => {
