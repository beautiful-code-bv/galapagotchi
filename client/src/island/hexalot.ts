--- conflicted
+++ resolved
@@ -14,19 +14,9 @@
 import { fromOptionalJourneyData, Journey } from "./journey"
 import { Spot } from "./spot"
 
-<<<<<<< HEAD
-export enum LoadStatus {
-    Pending,
-    Busy,
-    Loaded,
-}
-
 export class Hexalot implements IHexalot {
     public id: string
     public genomeStatus = LoadStatus.Pending
-=======
-export class Hexalot {
->>>>>>> c784289f
     public genome?: Genome
     public journey?: Journey
     public childHexalots: Hexalot[] = []
@@ -49,45 +39,11 @@
         }
     }
 
-<<<<<<< HEAD
-    public fetchGenome(storage: IStorage, loaded: () => void): boolean {
-        switch (this.genomeStatus) {
-            case LoadStatus.Pending:
-                this.genomeStatus = LoadStatus.Busy
-                storage.getGenomeData(this).then(genomeData => {
-                    this.genome = fromOptionalGenomeData(genomeData)
-                    console.log(`Genome data arrived for ${this.id}`, genomeData)
-                    this.genomeStatus = LoadStatus.Loaded
-                    loaded()
-                })
-                return false
-            case LoadStatus.Busy:
-                return false
-            case LoadStatus.Loaded:
-                return true
-        }
-=======
-    public get id(): string {
-        if (!this.identifier) {
-            throw new Error("Should have refreshed fingerprint first")
-        }
-        return this.identifier
-    }
-
-    public get isLegal(): boolean {
-        return this.spots.every(spot => spot.isLegal)
-    }
-
-    public refreshId(): void {
-        this.identifier = spotsToHexId(this.spots)
-    }
-
     public async fetchGenome(storage: IStorage): Promise<Genome | undefined> {
         const genomeData = await storage.getGenomeData(this)
         console.log(`Genome data arrived for ${this.id}`, genomeData)
         this.genome = fromOptionalGenomeData(genomeData)
         return this.genome
->>>>>>> c784289f
     }
 
     public async fetchJourney(storage: IStorage, island: Island): Promise<Journey | undefined> {
@@ -126,47 +82,4 @@
     get center(): Vector3 {
         return this.centerSpot.center
     }
-<<<<<<< HEAD
-=======
-
-    public destroy(): Spot[] {
-        console.warn("destroy", this.id)
-        if (this.spots.length === 0) {
-            return []
-        }
-        if (this.parentHexalot) {
-            this.parentHexalot.childHexalots = this.parentHexalot.childHexalots.filter(hexalot => !equals(this.coords, hexalot.coords))
-        }
-        this.spots[0].centerOfHexalot = undefined
-        for (let neighbor = 1; neighbor <= 6; neighbor++) {
-            this.spots[neighbor].adjacentHexalots = this.spots[neighbor].adjacentHexalots.filter(hexalot => !equals(this.coords, hexalot.coords))
-        }
-        this.spots.forEach(p => p.memberOfHexalot = p.memberOfHexalot.filter(hexalot => !equals(this.coords, hexalot.coords)))
-        const spotsToRemove = this.spots.filter(p => p.memberOfHexalot.length === 0)
-        this.spots = []
-        return spotsToRemove
-    }
-
-    public generateOctalTreePattern(steps: number[]): number[] {
-        const remainingChildren = this.childHexalots.filter(hexalot => !hexalot.visited)
-            .map(hexalot => {
-                const index = ringIndex(hexalot.coords, this.coords)
-                return {index, hexalot} as IHexalotIndexed
-            })
-            .sort((a, b) => a.index < b.index ? 1 : a.index > b.index ? -1 : 0)
-        if (remainingChildren.length > 0) {
-            for (let child = remainingChildren.pop(); child; child = remainingChildren.pop()) {
-                if (remainingChildren.length > 0) {
-                    steps.push(BRANCH_STEP)
-                }
-                steps.push(child.index > 0 ? child.index : ERROR_STEP)
-                child.hexalot.generateOctalTreePattern(steps)
-            }
-        } else {
-            steps.push(STOP_STEP)
-        }
-        this.visited = true
-        return steps
-    }
->>>>>>> c784289f
 }