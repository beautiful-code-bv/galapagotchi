/*
 * Copyright (c) 2019. Beautiful Code BV, Rotterdam, Netherlands
 * Licensed under GNU GENERAL PUBLIC LICENSE Version 3.
 */

import { IBrick, IFace, IFaceMark, IPercent, opposite, percentOrHundred, Triangle } from "./tensegrity-brick-types"
import { TensegrityFabric } from "./tensegrity-fabric"

const BOOTSTRAP_TENSCRIPTS = [
    "(b(7,S80,MA1),c(2,S120,MA0),d(7,S80,MA1))",
    "(0)",
    "(1)",
    "(2)",
    "(6)",
    "(6,S85)",
    "(B1,a1)",
    "(B3,a3)",
    "(A1,b3,c3,d3)",
    "(B2,C2,D2,a2)",
    "(C(2,B(2,D(2,C2))))",
    "(C(3,B(3,D(3,C(3,B1)))))",
    "(a(1,MA0),C(3,B(3,D(3,C(3,B(3,D(1,MA0)))))))",
<<<<<<< HEAD
=======
    "(b(7,S80,MA1,MB2),c(6,S80,MA2),d(6,S80,MA1))",
    "(a1,B(10,S85,MA1),C(10,S85,MA1),D(10,S85,MA1))",
>>>>>>> ee0eebba
    "(b(5,S70),c(5,S70),d(5,S70),A1)",
    "(B2,C2,D2,a(2,B2,C2,D2))",
    "(A2,b(3,B(2,S90),S80),c(3,C(2,S90),S80),d(3,D(2,S90),S80))",
]

export interface ITenscript {
    code: string
    tree: ITenscriptTree
    fromUrl: boolean
}

export interface ITenscriptTree {
    _?: number, // forward steps
    S?: IPercent, // scale
    A?: ITenscriptTree, // directions
    B?: ITenscriptTree, // kinda up
    C?: ITenscriptTree,
    D?: ITenscriptTree,
    b?: ITenscriptTree, // kinda down
    c?: ITenscriptTree,
    d?: ITenscriptTree,
    a?: ITenscriptTree, // down
    MA?: IFaceMark, // marks
    MB?: IFaceMark,
    MC?: IFaceMark,
    MD?: IFaceMark,
    Ma?: IFaceMark,
    Mb?: IFaceMark,
    Mc?: IFaceMark,
    Md?: IFaceMark,
}

export function treeToTenscript(codeTree: ITenscriptTree, fromUrl: boolean): ITenscript {
    const replacer = (s: string, ...args: object[]) => `${args[0]}${args[1]}`
    const codeString = JSON.stringify(codeTree)
        .replace(/[_.:"]/g, "")
        .replace(/[{]/g, "(")
        .replace(/[}]/g, ")")
        .replace(/([ABCDabcdSM])\((\d*)\)/g, replacer)
<<<<<<< HEAD
    return {tree: codeTree, code: codeString}
=======
    return {tree: codeTree, code: codeString, fromUrl}
}

const DIRECTIONS = "ABCDabcd"

function isDirection(char: string): boolean {
    return DIRECTIONS.indexOf(char) >= 0
}

const DIGITS = "0123456789"

function isDigit(char: string): boolean {
    return DIGITS.indexOf(char) >= 0
>>>>>>> ee0eebba
}

const DIRECTIONS = "ABCDabcd"

function isDirection(char: string): boolean {
    return DIRECTIONS.indexOf(char) >= 0
}

const DIGITS = "0123456789"

function isDigit(char: string): boolean {
    return DIGITS.indexOf(char) >= 0
}

export function spaceAfterComma(tenscript: string): string {
    return tenscript.replace(/[,]/g, ", ")
}

function assignSubtree(tree: ITenscriptTree, directionChar: string, child: ITenscriptTree): void {
    switch (directionChar) {
        case "A":
            tree.A = child
            break
        case "B":
            tree.B = child
            break
        case "C":
            tree.C = child
            break
        case "D":
            tree.D = child
            break
        case "b":
            tree.b = child
            break
        case "c":
            tree.c = child
            break
        case "d":
            tree.d = child
            break
        case "a":
            tree.a = child
            break
        default:
            throw new Error("Unexpected direction directionChar: " + directionChar)
    }
}

function assignMark(tree: ITenscriptTree, directionChar: string, faceMark: IFaceMark): void {
    switch (directionChar) {
        case "A":
            tree.MA = faceMark
            break
        case "B":
            tree.MB = faceMark
            break
        case "C":
            tree.MC = faceMark
            break
        case "D":
            tree.MD = faceMark
            break
        case "a":
            tree.Ma = faceMark
            break
        case "b":
            tree.Mb = faceMark
            break
        case "c":
            tree.Mc = faceMark
            break
        case "d":
            tree.Md = faceMark
            break
        default:
            throw new Error("Unexpected direction directionChar: " + directionChar)
    }
}

function matchBracket(s: string): number {
    if (s.charAt(0) !== "(") {
        throw new Error(`Code must start with "(": ${s} ${s.charAt(0)}`)
    }
    let depth = 0
    for (let index = 0; index < s.length; index++) {
        const char = s.charAt(index)
        if (char === "(") {
            depth++
        } else if (char === ")") {
            depth--
            if (depth === 0) {
                return index
            }
        }
    }
    throw new Error(`No matching end bracket: |${s}|`)
}

export function codeToTenscript(error: (message: string) => void, fromUrl: boolean, code?: string): ITenscript | undefined {
    function _fragmentToTree(codeFragment: string): ITenscriptTree | undefined {

        function argument(maybeBracketed: string, stripBrackets: boolean): { content: string, skip: number } {
            const commaPos = maybeBracketed.indexOf(",")
            const commaPresent = commaPos >= 0
            if (maybeBracketed.charAt(0) !== "(") {
                if (commaPresent) {
                    return {content: maybeBracketed.substring(0, commaPos), skip: commaPos}
                }
                return {content: maybeBracketed, skip: maybeBracketed.length}
            }
            const finalBracket = matchBracket(maybeBracketed)
            const content = stripBrackets ? maybeBracketed.substring(1, finalBracket) : maybeBracketed.substring(0, finalBracket + 1)
            return {content, skip: finalBracket + 1}
        }

        const initialCode = argument(codeFragment, true)
        const codeString = initialCode.content
        const tree: ITenscriptTree = {}

        function subtree(index: number): { codeTree?: ITenscriptTree, skip: number } {
            const {content, skip} = argument(codeString.substring(index), false)
            const codeTree = _fragmentToTree(content)
            return {codeTree, skip}
        }

        for (let index = 0; index < codeString.length; index++) {
            const char = codeString.charAt(index)
            if (isDirection(char)) {
                const direction = subtree(index + 1)
                if (!direction.codeTree) {
                    throw new Error(`No subtree: ${codeString.substring(index)}`)
                }
                assignSubtree(tree, char, direction.codeTree)
                index += direction.skip
            } else if (isDigit(char)) {
                const forward = argument(codeString, false)
                tree._ = parseInt(forward.content, 10)
                index += forward.skip
            } else {
                switch (char) {
                    case "S":
                        const scaleArg = argument(codeString.substring(index + 1), true)
                        tree.S = {_: parseInt(scaleArg.content, 10)}
                        index += scaleArg.skip
                        break
                    case "M":
                        const directionChar = codeString.charAt(index + 1)
                        const markNumber = argument(codeString.substring(index + 2), true)
                        assignMark(tree, directionChar, {_: parseInt(markNumber.content, 10)})
                        index += markNumber.skip + 1
                        break
                    case ",":
                    case " ":
                        break
                    default:
                        throw new Error(`Unexpected: ${char}`)
                }
            }
        }
        return Object.keys(tree).length === 0 ? undefined : tree
    }

    try {
        if (!code || code.length === 0) {
            error("No code to parse")
            return undefined
        }
        const tree = _fragmentToTree(code)
        if (!tree) {
            return undefined
        }
        return treeToTenscript(tree, fromUrl)
    } catch (e) {
        error(e.message)
        return undefined
    }
}

function noParseErrors(message: string): void {
    throw new Error(`Unable to parse: ${message}`)
}

export const BOOTSTRAP: ITenscript[] = BOOTSTRAP_TENSCRIPTS.map(script => codeToTenscript(noParseErrors, false, script)) as ITenscript[]

export interface IActiveTenscript {
    tree: ITenscriptTree
    brick: IBrick
    fabric: TensegrityFabric
<<<<<<< HEAD
    markedFaces: Record<number, IFace>
=======
>>>>>>> ee0eebba
}

export function execute(before: IActiveTenscript[], markFace: (mark: number, face: IFace) => void): IActiveTenscript[] {
    const active: IActiveTenscript[] = []

<<<<<<< HEAD
    before.forEach(({brick, tree, fabric, markedFaces}) => {
=======
    before.forEach(({brick, tree, fabric}) => {
>>>>>>> ee0eebba

        function markBrick(brickToMark: IBrick, treeWithMarks: ITenscriptTree): void {
            function maybeMark(triangle: Triangle, mark?: IFaceMark): void {
                if (!mark) {
                    return
                }
                const brickFace = brickToMark.base === Triangle.NNN ? brickToMark.faces[triangle] : brickToMark.faces[opposite(triangle)]
                if (brickFace.removed) {
                    throw new Error("!! trying to use a face that was removed")
                }
<<<<<<< HEAD
                const markedFace = markedFaces[mark._]
                if (markedFace) {
                    fabric.builder.addFacePair(markedFace, brickFace)
                }
                markedFaces[mark._] = brickFace
=======
                markFace(mark._,brickFace)
>>>>>>> ee0eebba
            }

            maybeMark(Triangle.PPP, treeWithMarks.MA)
            maybeMark(Triangle.NPP, treeWithMarks.MB)
            maybeMark(Triangle.PNP, treeWithMarks.MC)
            maybeMark(Triangle.PPN, treeWithMarks.MD)
            maybeMark(Triangle.PNN, treeWithMarks.Mb)
            maybeMark(Triangle.NPN, treeWithMarks.Mc)
            maybeMark(Triangle.NNP, treeWithMarks.Md)
            maybeMark(Triangle.NNN, treeWithMarks.Ma)
        }

        function grow(previous: IBrick, newTree: ITenscriptTree, triangle: Triangle, treeScale: IPercent): IActiveTenscript {
            const connectTriangle = previous.base === Triangle.PPP ? opposite(triangle) : triangle
            const newBrick = fabric.builder.createConnectedBrick(previous, connectTriangle, treeScale)
            if (newTree._ === 0) {
                markBrick(newBrick, newTree)
            }
<<<<<<< HEAD
            return {tree: newTree, brick: newBrick, fabric, markedFaces}
=======
            return {tree: newTree, brick: newBrick, fabric}
>>>>>>> ee0eebba
        }

        const forward = tree._
        if (forward) {
            const _ = forward - 1
            active.push(grow(brick, {...tree, _}, Triangle.PPP, percentOrHundred(tree.S)))
            return
        }

        function maybeGrow(growBrick: IBrick, triangle: Triangle, subtree?: ITenscriptTree): void {
            if (!subtree) {
                return
            }
            const subtreeScale = percentOrHundred(subtree.S)
            const _ = subtree._ ? subtree._ - 1 : undefined
            const decremented = {...subtree, _}
            active.push(grow(growBrick, decremented, triangle, subtreeScale))
        }

        maybeGrow(brick, Triangle.PPP, tree.A)
        maybeGrow(brick, Triangle.NPP, tree.B)
        maybeGrow(brick, Triangle.PNP, tree.C)
        maybeGrow(brick, Triangle.PPN, tree.D)
        maybeGrow(brick, Triangle.PNN, tree.b)
        maybeGrow(brick, Triangle.NPN, tree.c)
        maybeGrow(brick, Triangle.NNP, tree.d)
        maybeGrow(brick, Triangle.NNN, tree.a)
    })
    return active
}
<|MERGE_RESOLUTION|>--- conflicted
+++ resolved
@@ -20,11 +20,8 @@
     "(C(2,B(2,D(2,C2))))",
     "(C(3,B(3,D(3,C(3,B1)))))",
     "(a(1,MA0),C(3,B(3,D(3,C(3,B(3,D(1,MA0)))))))",
-<<<<<<< HEAD
-=======
     "(b(7,S80,MA1,MB2),c(6,S80,MA2),d(6,S80,MA1))",
     "(a1,B(10,S85,MA1),C(10,S85,MA1),D(10,S85,MA1))",
->>>>>>> ee0eebba
     "(b(5,S70),c(5,S70),d(5,S70),A1)",
     "(B2,C2,D2,a(2,B2,C2,D2))",
     "(A2,b(3,B(2,S90),S80),c(3,C(2,S90),S80),d(3,D(2,S90),S80))",
@@ -64,23 +61,7 @@
         .replace(/[{]/g, "(")
         .replace(/[}]/g, ")")
         .replace(/([ABCDabcdSM])\((\d*)\)/g, replacer)
-<<<<<<< HEAD
-    return {tree: codeTree, code: codeString}
-=======
     return {tree: codeTree, code: codeString, fromUrl}
-}
-
-const DIRECTIONS = "ABCDabcd"
-
-function isDirection(char: string): boolean {
-    return DIRECTIONS.indexOf(char) >= 0
-}
-
-const DIGITS = "0123456789"
-
-function isDigit(char: string): boolean {
-    return DIGITS.indexOf(char) >= 0
->>>>>>> ee0eebba
 }
 
 const DIRECTIONS = "ABCDabcd"
@@ -270,20 +251,12 @@
     tree: ITenscriptTree
     brick: IBrick
     fabric: TensegrityFabric
-<<<<<<< HEAD
-    markedFaces: Record<number, IFace>
-=======
->>>>>>> ee0eebba
 }
 
 export function execute(before: IActiveTenscript[], markFace: (mark: number, face: IFace) => void): IActiveTenscript[] {
     const active: IActiveTenscript[] = []
 
-<<<<<<< HEAD
-    before.forEach(({brick, tree, fabric, markedFaces}) => {
-=======
     before.forEach(({brick, tree, fabric}) => {
->>>>>>> ee0eebba
 
         function markBrick(brickToMark: IBrick, treeWithMarks: ITenscriptTree): void {
             function maybeMark(triangle: Triangle, mark?: IFaceMark): void {
@@ -294,15 +267,7 @@
                 if (brickFace.removed) {
                     throw new Error("!! trying to use a face that was removed")
                 }
-<<<<<<< HEAD
-                const markedFace = markedFaces[mark._]
-                if (markedFace) {
-                    fabric.builder.addFacePair(markedFace, brickFace)
-                }
-                markedFaces[mark._] = brickFace
-=======
                 markFace(mark._,brickFace)
->>>>>>> ee0eebba
             }
 
             maybeMark(Triangle.PPP, treeWithMarks.MA)
@@ -321,11 +286,7 @@
             if (newTree._ === 0) {
                 markBrick(newBrick, newTree)
             }
-<<<<<<< HEAD
-            return {tree: newTree, brick: newBrick, fabric, markedFaces}
-=======
             return {tree: newTree, brick: newBrick, fabric}
->>>>>>> ee0eebba
         }
 
         const forward = tree._
