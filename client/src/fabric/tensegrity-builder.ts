/*
 * Copyright (c) 2020. Beautiful Code BV, Rotterdam, Netherlands
 * Licensed under GNU GENERAL PUBLIC LICENSE Version 3.
 */

import { Vector3 } from "three"

import { avg, CONNECTOR_LENGTH, IntervalRole, midpoint, normal, roleDefaultLength, sub } from "./eig-util"
import { IBud, IMark, ITenscript, MarkAction, treeNeedsOmniTwist } from "./tenscript"
import { Tensegrity } from "./tensegrity"
import {
    acrossPush,
    averageScaleFactor,
    faceFromTwist,
    FaceName,
    faceToOriginMatrix,
    factorFromPercent,
    IFace,
    IInterval,
    IJoint,
    IPercent,
    IRadialPull,
    ITwist,
    jointDistance,
    jointLocation,
    locationFromFace,
    locationFromFaces,
    oppositeSpin,
    otherJoint,
    percentFromFactor,
    percentOrHundred,
    rotateForBestRing,
    Spin,
} from "./tensegrity-types"

export class TensegrityBuilder {
    constructor(public readonly tensegrity: Tensegrity) {
    }

    public createBud({spin, tree, marks}: ITenscript): IBud {
        const reorient = tree._ === undefined
        const omni = treeNeedsOmniTwist(tree) && reorient
        const twist = this.createTwistAt(new Vector3, spin, percentOrHundred(), omni)
        return {builder: this, tree, twist, marks, reorient}
    }

    public createTwistOn(baseFace: IFace, twistScale: IPercent, omni: boolean): ITwist {
        const baseFactor = factorFromPercent(baseFace.scale)
        const scale = percentFromFactor(factorFromPercent(twistScale) * baseFactor)
        if (omni) {
            const bottom = this.createTwist(faceTwistPoints(baseFace, scale), scale, oppositeSpin(baseFace.spin), IntervalRole.PhiPush)
            const bottomTopFace = faceFromTwist(bottom, FaceName.PPP)
            const top = this.createTwist(faceTwistPoints(bottomTopFace, scale), scale, oppositeSpin(bottomTopFace.spin), IntervalRole.PhiPush)
            const twist = this.createOmniTwist(bottom, top)
            this.connect(baseFace, faceFromTwist(twist, FaceName.NNN), connectRoles(baseFace.omni, omni))
            return twist
        } else {
            const points = faceTwistPoints(baseFace, scale)
            const twist = this.createTwist(points, scale, oppositeSpin(baseFace.spin), IntervalRole.RootPush)
            this.connect(baseFace, faceFromTwist(twist, FaceName.NNN), connectRoles(baseFace.omni, omni))
            return twist
        }
    }

    public faceToOrigin(face: IFace): void {
        const instance = this.tensegrity.instance
        instance.apply(faceToOriginMatrix(face))
        instance.refreshFloatView()
    }

    public createRadialPulls(faces: IFace[], mark?: IMark): IRadialPull[] {
        const centerBrickFaceIntervals = () => {
            const scale = percentFromFactor(averageScaleFactor(faces))
            const where = locationFromFaces(faces)
            const omniTwist = this.createTwistAt(where, Spin.Left, scale, true)
            this.tensegrity.instance.refreshFloatView()
            return faces.map(face => {
                const opposing = omniTwist.faces.filter(({spin, pulls}) => pulls.length > 0 && spin !== face.spin)
                const faceLocation = locationFromFace(face)
                const closestFace = opposing.reduce((a, b) => {
                    const aa = locationFromFace(a).distanceTo(faceLocation)
                    const bb = locationFromFace(b).distanceTo(faceLocation)
                    return aa < bb ? a : b
                })
                return this.tensegrity.createRadialPull(closestFace, face)
            })
        }
        if (!mark || mark.action === MarkAction.FaceDistance) {
            const pullScale = mark ? mark.scale : percentFromFactor(0.75)
            if (!pullScale) {
                throw new Error("Missing pull scale")
            }
            const distancers: IRadialPull[] = []
            faces.forEach((faceA, indexA) => {
                faces.forEach((faceB, indexB) => {
                    if (indexA <= indexB) {
                        return
                    }
                    distancers.push(this.tensegrity.createRadialPull(faceA, faceB, pullScale))
                })
            })
            return distancers
        } else if (mark.action === MarkAction.JoinFaces) {
            switch (faces.length) {
                case 2:
                    if (faces[0].spin === faces[1].spin) {
                        return centerBrickFaceIntervals()
                    }
                    return [this.tensegrity.createRadialPull(faces[0], faces[1])]
                case 3:
                    return centerBrickFaceIntervals()
                default:
                    return []
            }
        } else {
            return []
        }
    }

    public checkConnectors(radialPulls: IRadialPull[], removeInterval: (interval: IInterval) => void): IRadialPull[] {
        if (radialPulls.length === 0) {
            return radialPulls
        }
        const connectFaces = (alpha: IFace, omega: IFace) => {
            rotateForBestRing(alpha, omega)
            this.connect(alpha, omega, connectRoles(alpha.omni, omega.omni))
        }
        return radialPulls.filter(({axis, alpha, omega, alphaRays, omegaRays}) => {
            if (axis.intervalRole === IntervalRole.ConnectorPull) {
                const distance = jointDistance(axis.alpha, axis.omega)
                if (distance <= CONNECTOR_LENGTH) {
                    connectFaces(alpha, omega)
                    removeInterval(axis)
                    alphaRays.forEach(removeInterval)
                    omegaRays.forEach(removeInterval)
                    return false
                }
            }
            return true
        })
    }

    // =====================================================

    private createTwistAt(location: Vector3, spin: Spin, scale: IPercent, omni: boolean): ITwist {
        const pushesPerTwist = this.tensegrity.pushesPerTwist
        if (omni) {
            const bottom = this.createTwist(firstTwistPoints(location, pushesPerTwist, spin, scale), scale, spin, IntervalRole.PhiPush)
            const bottomTopFace = faceFromTwist(bottom, FaceName.PPP)
            const top = this.createTwist(faceTwistPoints(bottomTopFace, scale), scale, oppositeSpin(bottomTopFace.spin), IntervalRole.PhiPush)
            return this.createOmniTwist(bottom, top)
        } else {
            return this.createTwist(firstTwistPoints(location, pushesPerTwist, spin, scale), scale, spin, IntervalRole.RootPush)
        }
    }

    private createOmniTwist(bottomTwist: ITwist, topTwist: ITwist): ITwist {
        const {scale} = bottomTwist
<<<<<<< HEAD
        const omniRoles = {ring: IntervalRole.PhiTriangle, down: IntervalRole.PhiTriangle, up: IntervalRole.PhiTriangle}
        const connectPulls = this.connect(faceFromTwist(bottomTwist, FaceName.PPP), faceFromTwist(topTwist, FaceName.NNN), omniRoles)
=======
        const connectPulls = this.connect(faceFromTwist(bottomTwist, FaceName.PPP), faceFromTwist(topTwist, FaceName.NNN), connectRoles(true, true))
>>>>>>> 1629f27e
        const pulls = [...bottomTwist.pulls, ...topTwist.pulls, ...connectPulls]
        const createFaceTouching = (joint: IJoint, spin: Spin): IFace => {
            const facePulls = pulls.filter(({alpha, omega}) => joint.index === alpha.index || joint.index === omega.index)
            const ends = facePulls.map(pull => otherJoint(joint, pull))
            const thirdForward = pulls.find(({alpha, omega}) => alpha.index === ends[0].index && omega.index === ends[1].index)
            const thirdReverse = pulls.find(({alpha, omega}) => alpha.index === ends[1].index && omega.index === ends[0].index)
            ends.push(joint)
            if (spin === Spin.Left) {
                ends.reverse()
            }
            if (thirdForward) {
                facePulls.push(thirdForward)
            } else if (thirdReverse) {
                facePulls.push(thirdReverse)
            } else {
                throw new Error("Interval not found")
            }
            return this.tensegrity.createFace(ends, true, spin, scale, facePulls)
        }
        const topFace = topTwist.faces[1]
        const topTouching = topFace.ends.map(end => createFaceTouching(end, oppositeSpin(topFace.spin)))
        const bottomFace = bottomTwist.faces[0]
        const bottomTouching = bottomFace.ends.map(end => createFaceTouching(end, oppositeSpin(bottomFace.spin)))
        bottomFace.omni = topFace.omni = true
        const pushes = [...bottomTwist.pushes, ...topTwist.pushes]
        const faces = [bottomFace, ...bottomTouching, ...topTouching, topFace]
        return {scale, pushes, pulls, faces}
    }

    private connect(faceA: IFace, faceB: IFace, roles: IConnectRoles): IInterval[] {
        const reverseA = [...faceA.ends].reverse()
        const forwardB = faceB.ends
        const a = reverseA.map(acrossPush)
        const b = reverseA
        const c = forwardB
        const d = forwardB.map(acrossPush)
        const scale = percentFromFactor((factorFromPercent(faceA.scale) + factorFromPercent(faceB.scale)) / 2)
        const pulls: IInterval[] = []
        for (let index = 0; index < b.length; index++) {
            const a0 = a[index]
            const a1 = a[(index + 1) % a.length]
            const b0 = b[index]
            const b1 = b[(index + 1) % b.length]
            const c0 = c[index]
            const d0 = d[index]
            pulls.push(this.tensegrity.createInterval(b0, c0, roles.ring, scale))
            pulls.push(this.tensegrity.createInterval(c0, b1, roles.ring, scale))
            if (faceA.spin === Spin.Left) {
                pulls.push(this.tensegrity.createInterval(c0, a1, roles.down, scale))
            } else {
                pulls.push(this.tensegrity.createInterval(c0, a0, roles.down, scale))
            }
            if (faceB.spin === Spin.Left) {
                pulls.push(this.tensegrity.createInterval(b1, d0, roles.up, scale))
            } else {
                pulls.push(this.tensegrity.createInterval(b0, d0, roles.up, scale))
            }
        }
        if (roles.ring === IntervalRole.Ring) {
            const faceScale = percentFromFactor((factorFromPercent(faceA.scale) + factorFromPercent(faceB.scale)) / 2)
            for (let index = 0; index < b.length; index++) {
                const knownPulls = [...faceA.pulls, ... faceB.pulls]
                const a0 = a[index]
                const a1 = a[(index + 1) % a.length]
                const b0 = b[index]
                const b1 = b[(index + 1) % b.length]
                const c0 = c[index]
                const c1 = c[(index + 1) % c.length]
                const cN1 = c[(index + c.length - 1) % c.length]
                const d0 = d[index]
                if (faceA.spin === Spin.Left) {
                    this.tensegrity.createFace([c0, a1, b0], false, oppositeSpin(faceA.spin), faceScale, knownPulls)
                } else {
                    this.tensegrity.createFace([c0, b1, a0], false, oppositeSpin(faceA.spin), faceScale, knownPulls)
                }
                if (faceB.spin === Spin.Left) {
                    this.tensegrity.createFace([b1, d0, c1], false, oppositeSpin(faceB.spin), faceScale, knownPulls)
                } else {
                    this.tensegrity.createFace([b0, cN1, d0], false, oppositeSpin(faceB.spin), faceScale, knownPulls)
                }
            }
        }
        this.tensegrity.removeFace(faceB)
        this.tensegrity.removeFace(faceA)
        return pulls
    }

    private createTwist(points: IPoint[], scale: IPercent, spin: Spin, pushRole: IntervalRole): ITwist {
        const ends = points.map(({alpha, omega}) => ({
            alpha: this.tensegrity.createJoint(alpha),
            omega: this.tensegrity.createJoint(omega),
        }))
        this.tensegrity.instance.refreshFloatView()
        const alphaEnds = ends.map(({alpha}) => alpha)
        const omegaEnds = ends.map(({omega}) => omega).reverse()
        const alphaPulls = alphaEnds.map((alpha, index) =>
<<<<<<< HEAD
            this.createInterval(alpha, alphaEnds[(index + 1) % alphaEnds.length], scale, IntervalRole.InterTwist))
        const alphaFace = this.tensegrity.createFace(alphaEnds, false, spin, scale, alphaPulls)
        const omegaPulls = omegaEnds.map((omega, index) =>
            this.createInterval(omega, omegaEnds[(index + 1) % omegaEnds.length], scale, IntervalRole.InterTwist))
        const omegaFace = this.tensegrity.createFace(omegaEnds, false, spin, scale, omegaPulls)
        const twist: ITwist = {scale, pushes: [], pulls: [], faces: [alphaFace, omegaFace]}
        ends.forEach(({alpha, omega}) => {
            const push = this.createInterval(alpha, omega, scale, pushRole)
=======
            this.tensegrity.createInterval(alpha, alphaEnds[(index + 1) % alphaEnds.length], IntervalRole.InterTwist, scale))
        const alphaFace = this.tensegrity.createFace(alphaEnds, false, spin, scale, alphaPulls)
        const omegaPulls = omegaEnds.map((omega, index) =>
            this.tensegrity.createInterval(omega, omegaEnds[(index + 1) % omegaEnds.length], IntervalRole.InterTwist, scale))
        const omegaFace = this.tensegrity.createFace(omegaEnds, false, spin, scale, omegaPulls)
        const twist: ITwist = {scale, pushes: [], pulls: [], faces: [alphaFace, omegaFace]}
        ends.forEach(({alpha, omega}) => {
            const push = this.tensegrity.createInterval(alpha, omega, pushRole, scale)
>>>>>>> 1629f27e
            twist.pushes.push(push)
            alpha.push = omega.push = push
        })
        ends.forEach(({alpha}, index) => {
            const offset = spin === Spin.Left ? ends.length - 1 : 1
            const omega = ends[(index + offset) % ends.length].omega
<<<<<<< HEAD
            twist.pulls.push(this.createInterval(alpha, omega, scale, IntervalRole.Twist))
=======
            twist.pulls.push(this.tensegrity.createInterval(alpha, omega, IntervalRole.Twist, scale))
>>>>>>> 1629f27e
        })
        // console.log(`${ends.map(e => `${e.alpha.index}-${e.omega.index}`).join(" ")} : ${spin === Spin.Left ? "L" : "R"}`)
        return twist
    }
}

export function scaleToFaceConnectorLength(scaleFactor: number): number {
    return 0.6 * scaleFactor
}

interface IConnectRoles {
    ring: IntervalRole
    up: IntervalRole
    down: IntervalRole
}

function connectRoles(omniA: boolean, omniB: boolean): IConnectRoles {
    if (!omniA && !omniB) {
        return {ring: IntervalRole.Ring, up: IntervalRole.InterTwist, down: IntervalRole.InterTwist}
    } else if (omniA && !omniB) {
        return {ring: IntervalRole.Ring, up: IntervalRole.Cross, down: IntervalRole.InterTwist}
    } else if (!omniA && omniB) {
        return {ring: IntervalRole.Ring, up: IntervalRole.InterTwist, down: IntervalRole.Cross}
    } else {
        return {ring: IntervalRole.PhiTriangle, down: IntervalRole.PhiTriangle, up: IntervalRole.PhiTriangle}
    }
}

interface IPoint {
    alpha: Vector3
    omega: Vector3
}

function firstTwistPoints(location: Vector3, pushesPerTwist: number, spin: Spin, scale: IPercent): IPoint[] {
    const base: Vector3[] = []
    for (let index = 0; index < pushesPerTwist; index++) {
        const angle = index * Math.PI * 2 / pushesPerTwist
        const x = Math.cos(angle)
        const y = Math.sin(angle)
        base.push(new Vector3(x, 0, y).add(location))
    }
    return twistPoints(base, spin, scale)
}

function faceTwistPoints(face: IFace, scale: IPercent): IPoint[] {
    const base = face.ends.map(jointLocation).reverse()
    return twistPoints(base, oppositeSpin(face.spin), scale)
}

function twistPoints(base: Vector3[], spin: Spin, scale: IPercent): IPoint[] {
    const initialLength = roleDefaultLength(IntervalRole.PhiTriangle) * factorFromPercent(scale) / Math.sqrt(3)
    const tinyRadius = initialLength * base.length / 3 / Math.sqrt(3)
    const points: IPoint[] = []
    const mid = midpoint(base)
    const up = normal(base).multiplyScalar(initialLength)
    for (let index = 0; index < base.length; index++) {
        const a = sub(base[(index + base.length - 1) % base.length], mid)
        const b = sub(base[index], mid)
        const c = sub(base[(index + 1) % base.length], mid)
        const d = sub(base[(index + 2) % base.length], mid)
        const bc = avg(b, c)
        const cd = avg(c, d)
        const ba = avg(b, a)
        const alpha = new Vector3().copy(mid)
        const omega = new Vector3().copy(mid).add(up)
        if (spin === Spin.Left) {
            alpha.addScaledVector(bc, tinyRadius)
            omega.addScaledVector(cd, tinyRadius)
        } else {
            alpha.addScaledVector(bc, tinyRadius)
            omega.addScaledVector(ba, tinyRadius)
        }
        points.push({alpha, omega})
    }
    return points
}<|MERGE_RESOLUTION|>--- conflicted
+++ resolved
@@ -156,12 +156,7 @@
 
     private createOmniTwist(bottomTwist: ITwist, topTwist: ITwist): ITwist {
         const {scale} = bottomTwist
-<<<<<<< HEAD
-        const omniRoles = {ring: IntervalRole.PhiTriangle, down: IntervalRole.PhiTriangle, up: IntervalRole.PhiTriangle}
-        const connectPulls = this.connect(faceFromTwist(bottomTwist, FaceName.PPP), faceFromTwist(topTwist, FaceName.NNN), omniRoles)
-=======
         const connectPulls = this.connect(faceFromTwist(bottomTwist, FaceName.PPP), faceFromTwist(topTwist, FaceName.NNN), connectRoles(true, true))
->>>>>>> 1629f27e
         const pulls = [...bottomTwist.pulls, ...topTwist.pulls, ...connectPulls]
         const createFaceTouching = (joint: IJoint, spin: Spin): IFace => {
             const facePulls = pulls.filter(({alpha, omega}) => joint.index === alpha.index || joint.index === omega.index)
@@ -258,16 +253,6 @@
         const alphaEnds = ends.map(({alpha}) => alpha)
         const omegaEnds = ends.map(({omega}) => omega).reverse()
         const alphaPulls = alphaEnds.map((alpha, index) =>
-<<<<<<< HEAD
-            this.createInterval(alpha, alphaEnds[(index + 1) % alphaEnds.length], scale, IntervalRole.InterTwist))
-        const alphaFace = this.tensegrity.createFace(alphaEnds, false, spin, scale, alphaPulls)
-        const omegaPulls = omegaEnds.map((omega, index) =>
-            this.createInterval(omega, omegaEnds[(index + 1) % omegaEnds.length], scale, IntervalRole.InterTwist))
-        const omegaFace = this.tensegrity.createFace(omegaEnds, false, spin, scale, omegaPulls)
-        const twist: ITwist = {scale, pushes: [], pulls: [], faces: [alphaFace, omegaFace]}
-        ends.forEach(({alpha, omega}) => {
-            const push = this.createInterval(alpha, omega, scale, pushRole)
-=======
             this.tensegrity.createInterval(alpha, alphaEnds[(index + 1) % alphaEnds.length], IntervalRole.InterTwist, scale))
         const alphaFace = this.tensegrity.createFace(alphaEnds, false, spin, scale, alphaPulls)
         const omegaPulls = omegaEnds.map((omega, index) =>
@@ -276,18 +261,13 @@
         const twist: ITwist = {scale, pushes: [], pulls: [], faces: [alphaFace, omegaFace]}
         ends.forEach(({alpha, omega}) => {
             const push = this.tensegrity.createInterval(alpha, omega, pushRole, scale)
->>>>>>> 1629f27e
             twist.pushes.push(push)
             alpha.push = omega.push = push
         })
         ends.forEach(({alpha}, index) => {
             const offset = spin === Spin.Left ? ends.length - 1 : 1
             const omega = ends[(index + offset) % ends.length].omega
-<<<<<<< HEAD
-            twist.pulls.push(this.createInterval(alpha, omega, scale, IntervalRole.Twist))
-=======
             twist.pulls.push(this.tensegrity.createInterval(alpha, omega, IntervalRole.Twist, scale))
->>>>>>> 1629f27e
         })
         // console.log(`${ends.map(e => `${e.alpha.index}-${e.omega.index}`).join(" ")} : ${spin === Spin.Left ? "L" : "R"}`)
         return twist
